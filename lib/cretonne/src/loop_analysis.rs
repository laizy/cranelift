--- conflicted
+++ resolved
@@ -20,11 +20,7 @@
 /// Loops are referenced by the Loop object, and for each loop you can access its header EBB,
 /// its eventual parent in the loop tree and all the EBB belonging to the loop.
 pub struct LoopAnalysis {
-<<<<<<< HEAD
     loops: PrimaryMap<Loop, LoopData>,
-=======
-    loops: EntityMap<Loop, LoopData>,
->>>>>>> 3ccc9dd9
     ebb_loop_map: EntityMap<Ebb, EbbLoopData>,
 }
 
@@ -44,8 +40,6 @@
     }
 }
 
-<<<<<<< HEAD
-=======
 // The loop analysis can split an Ebb that belongs partially to two loops or more.
 // We have to record that because splitting involves incrementally updating the dominator tree,
 // putting it out of sync with a dominator tree recomputed from scratch.
@@ -59,7 +53,6 @@
     }
 }
 
->>>>>>> 3ccc9dd9
 /// If an `Ebb` is part of a loop, then we record two things: the id of the loop it's part of
 /// and the last instruction in the `Ebb` pertaining to the loop. If the `Ebb` is part of multiple
 /// loops, then we make sure by splitting the `Ebb` that it is part of at most two loops, one being
@@ -119,8 +112,6 @@
         }
     }
 
-<<<<<<< HEAD
-=======
     /// Returns the inner-most loop of which this `Ebb` is a part of.
     pub fn base_loop_ebb(&self, ebb: Ebb) -> Option<Loop> {
         self.ebb_loop_map[ebb].loop_id.expand()
@@ -146,7 +137,6 @@
         }
     }
 
->>>>>>> 3ccc9dd9
     /// Determine which region of an `Ebb` belongs to a particular loop.
     ///
     /// Three cases arise:
@@ -236,9 +226,6 @@
         self.ebb_loop_map.clear();
         self.ebb_loop_map.resize(func.dfg.num_ebbs());
         self.find_loop_headers(cfg, domtree, &func.layout);
-<<<<<<< HEAD
-        self.discover_loop_blocks(cfg, domtree, func);
-=======
         let side_effects = self.discover_loop_blocks(cfg, domtree, func);
         // During the loop block discovery, the loop analysis can split ebbs. While doing so,
         // it incrementally updates the dominator tree so that the algorithm can continue its work.
@@ -250,7 +237,6 @@
         if side_effects.ebb_splitted {
             domtree.compute(func, cfg);
         }
->>>>>>> 3ccc9dd9
     }
 
     // Traverses the CFG in reverse postorder and create a loop object for every EBB having a
@@ -279,15 +265,10 @@
     fn discover_loop_blocks(&mut self,
                             cfg: &mut ControlFlowGraph,
                             domtree: &mut DominatorTree,
-<<<<<<< HEAD
-                            func: &mut Function) {
-        let mut stack: Vec<(Ebb, Inst)> = Vec::new();
-=======
                             func: &mut Function)
                             -> SideEffects {
         let mut stack: Vec<(Ebb, Inst)> = Vec::new();
         let mut global_side_effects = SideEffects { ebb_splitted: false };
->>>>>>> 3ccc9dd9
         // We handle each loop header in reverse order, corresponding to a pesudo postorder
         // traversal of the graph.
         for lp in self.loops().rev() {
@@ -299,12 +280,8 @@
             }
             // Then we proceed to discover loop blocks by doing a "reverse" DFS
             while let Some((ebb, loop_edge_inst)) = stack.pop() {
-<<<<<<< HEAD
-                let continue_dfs = self.visit_loop_ebb(lp, ebb, loop_edge_inst, func, domtree, cfg);
-=======
                 let (continue_dfs, side_effects) =
                     self.visit_loop_ebb(lp, ebb, loop_edge_inst, func, domtree, cfg);
->>>>>>> 3ccc9dd9
                 // Now we have handled the popped Ebb and need to continue the DFS by adding the
                 // predecessors of that Ebb
                 if let Some(continue_dfs) = continue_dfs {
@@ -312,16 +289,11 @@
                         stack.push((pre, pre_inst))
                     }
                 }
-<<<<<<< HEAD
-            }
-        }
-=======
                 // We also propagate the side effects
                 global_side_effects.propagate(side_effects);
             }
         }
         global_side_effects
->>>>>>> 3ccc9dd9
     }
 
     fn visit_loop_ebb(&mut self,
@@ -331,14 +303,9 @@
                       func: &mut Function,
                       domtree: &mut DominatorTree,
                       cfg: &mut ControlFlowGraph)
-<<<<<<< HEAD
-                      -> Option<Ebb> {
-        let continue_dfs: Option<Ebb>;
-=======
                       -> (Option<Ebb>, SideEffects) {
         let continue_dfs: Option<Ebb>;
         let mut split_ebb = false;
->>>>>>> 3ccc9dd9
         match self.ebb_loop_map[ebb].loop_id.expand() {
             None => {
                 // The ebb hasn't been visited yet, we tag it as part of the loop
@@ -445,37 +412,6 @@
                             match self.ebb_loop_map[ebb].last_inst.expand() {
                                 None => (),
                                 Some(last_inner_loop) => {
-<<<<<<< HEAD
-                                    if func.layout
-                                           .last_inst(ebb)
-                                           .map_or(false, |ebb_last_inst| {
-                                        ebb_last_inst != loop_edge_inst
-                                    }) {
-                                        let limit =
-                                            match func.layout.cmp(loop_edge_inst,
-                                                                  last_inner_loop) {
-                                                Ordering::Greater | Ordering::Equal => {
-                                                    loop_edge_inst
-                                                }
-                                                Ordering::Less => last_inner_loop,
-                                            };
-                                        {
-                                            // This handles the second case
-                                            self.split_ebb_containing_two_loops(ebb,
-                                                                                limit,
-                                                                                lp,
-                                                                                func,
-                                                                                domtree,
-                                                                                cfg);
-                                        }
-                                    }
-                                }
-                            };
-                        }
-                    }
-                }
-            }
-=======
                                     let limit =
                                         match func.layout.cmp(loop_edge_inst, last_inner_loop) {
                                             Ordering::Greater | Ordering::Equal => loop_edge_inst,
@@ -503,41 +439,6 @@
         }
         (continue_dfs, SideEffects { ebb_splitted: split_ebb })
     }
-
-    // We are in the case where `ebb` belongs partially to two different loops, the child and
-    // the parent. `lp` here is the parent loop and we create a new Ebb so that `ebb` belongs
-    // in its entirety to the parent loop.
-    // We also update the cfd and domtree to reflect that.
-    fn split_ebb_containing_two_loops(&mut self,
-                                      ebb: Ebb,
-                                      split_inst: Inst,
-                                      lp: Loop,
-                                      func: &mut Function,
-                                      domtree: &mut DominatorTree,
-                                      cfg: &mut ControlFlowGraph) {
-        if func.layout.inst_ebb(split_inst).unwrap() != ebb {
-            // This is a tricky edge case. Basically this function can be called twice with the
-            // same arguments, in some pathological situations where an ebb can be splitted for
-            // two different reasons and the iterator in visit_loop_ebb is not modified to ignore
-            // the second reason after the ebb split.
-            // Because of that, we simply do nothing the second time.
-            return;
-        }
-        let new_ebb = func.dfg.make_ebb();
-        func.layout.split_ebb(new_ebb, split_inst);
-        let middle_jump_inst = {
-            let cur = &mut Cursor::new(&mut func.layout);
-            cur.goto_bottom(ebb);
-            func.dfg.ins(cur).jump(new_ebb, &[])
-        };
-        *self.ebb_loop_map.ensure(new_ebb) = EbbLoopData {
-            loop_id: lp.into(),
-            last_inst: split_inst.into(),
-        };
-        cfg.recompute_ebb(func, ebb);
-        cfg.recompute_ebb(func, new_ebb);
-        domtree.recompute_split_ebb(ebb, new_ebb, middle_jump_inst);
-    }
 }
 
 impl LoopAnalysis {
@@ -545,12 +446,10 @@
     pub fn recompute_loop_preheader(&mut self, pre_header: Ebb, header: Ebb) {
         let header_lp = self.base_loop_ebb(header)
             .expect("the header should belong to a loop");
-        *self.ebb_loop_map.ensure(pre_header) = EbbLoopData {
+        self.ebb_loop_map[pre_header] = EbbLoopData {
             loop_id: self.loop_parent(header_lp).into(),
             last_inst: None.into(),
->>>>>>> 3ccc9dd9
-        }
-        continue_dfs
+        };
     }
 
     // We are in the case where `ebb` belongs partially to two different loops, the child and
@@ -587,12 +486,7 @@
 #[cfg(test)]
 mod test {
 
-<<<<<<< HEAD
-    use ir::{Function, InstBuilder, Cursor, CursorBase, types};
-    use ir::entities::Ebb;
-=======
     use ir::{Function, InstBuilder, Cursor, CursorBase, Ebb, types};
->>>>>>> 3ccc9dd9
     use loop_analysis::{Loop, LoopAnalysis};
     use flowgraph::ControlFlowGraph;
     use dominator_tree::DominatorTree;
